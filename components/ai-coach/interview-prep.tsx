--- conflicted
+++ resolved
@@ -1,12 +1,9 @@
 "use client";
 
 import { useState, useEffect } from "react";
-<<<<<<< HEAD
-=======
 import { Card, CardContent, CardHeader, CardTitle } from "@/components/ui/card";
 import { Textarea } from "@/components/ui/textarea";
 import { Label } from "@/components/ui/label";
->>>>>>> 7f007e18
 import { useToast } from "@/hooks/use-toast";
 import { MessageSquare } from "lucide-react";
 import { ERROR_MESSAGES } from "@/lib/constants/error-messages";
@@ -14,17 +11,9 @@
 import { useAICoachClient } from "@/hooks/use-ai-coach-client";
 import { useResumesClient } from "@/hooks/use-resumes-client";
 import { useSupabaseAuth } from "@/hooks/use-supabase-auth";
-<<<<<<< HEAD
-import { JobDescriptionInput } from "./shared/JobDescriptionInput";
-import { AIToolLayout } from "./shared/AIToolLayout";
-import { InterviewContextCard } from "./shared/InterviewContextCard";
-import { InterviewPrepDisplay } from "./shared/InterviewPrepDisplay";
-import { InterviewPrepHistory } from "./shared/InterviewPrepHistory";
-=======
 import { MarkdownOutputCard } from "./shared/MarkdownOutput";
 import { JobDescriptionInput } from "./shared/JobDescriptionInput";
 import { AIToolLayout } from "./shared/AIToolLayout";
->>>>>>> 7f007e18
 
 interface InterviewPrepProps {
   applicationId?: string;
@@ -91,16 +80,6 @@
       const data = await response.json();
 
       if (!response.ok) {
-        // Handle structured conversion errors with fallback content
-        if (data.fallbackContent) {
-          console.warn("Server couldn't convert to structured format, received fallback content");
-          toast({
-            title: "Partial Success",
-            description: data.error + " Raw content was generated but couldn't be formatted properly.",
-            variant: "destructive",
-          });
-          return; // Don't set prep content since we only want structured data
-        }
         throw new Error(data.error || "Failed to generate interview prep");
       }
 
@@ -140,11 +119,7 @@
       error={error}
       result={
         prep ? (
-<<<<<<< HEAD
-          <InterviewPrepDisplay
-=======
           <MarkdownOutputCard
->>>>>>> 7f007e18
             title={copy.generatedTitle}
             icon={<MessageSquare className="h-5 w-5" />}
             content={prep}
@@ -160,29 +135,6 @@
         onApplicationSelect={(appId, company, role) => {
           setSelectedApplicationId(appId);
           if (company && role) {
-<<<<<<< HEAD
-            // Only set default context if current context is empty
-            setInterviewContext(prev => 
-              prev.trim() === "" ? `Interview for ${role} position at ${company}` : prev
-            );
-          }
-        }}
-      />
-
-      <InterviewContextCard
-        interviewContext={interviewContext}
-        onInterviewContextChange={setInterviewContext}
-        label={copy.interviewContextLabel}
-        placeholder={copy.interviewContextPlaceholder}
-      />
-
-      <InterviewPrepHistory
-        currentUserId={user?.id}
-        onSelectPrep={(loadedPrep) => {
-          setPrep(loadedPrep);
-        }}
-      />
-=======
             setInterviewContext(`Interview for ${role} position at ${company}`);
           }
         }}
@@ -205,7 +157,6 @@
           </div>
         </CardContent>
       </Card>
->>>>>>> 7f007e18
     </AIToolLayout>
   );
 };
