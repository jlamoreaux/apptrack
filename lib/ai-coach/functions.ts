import { callCareerCoach } from "../replicate/client";
import { PROMPT_BUILDERS } from "@/lib/constants/ai-prompts";
import { ChatMessage, ModelType } from "../replicate/types";
import { getModelConfig } from "./model-selector";

export async function generateResumeAdvice(
  resumeText: string,
  jobDescription?: string
): Promise<string> {
  const { systemPrompt, userPrompt } = PROMPT_BUILDERS.resumeReview(resumeText, jobDescription);
<<<<<<< HEAD
  const config = getModelConfig('resume_analysis');
=======
>>>>>>> 7f007e18
  
  const messages: ChatMessage[] = [
    {
      role: "system",
      content: systemPrompt,
    },
    {
      role: "user",
      content: userPrompt,
    },
  ];

  return callCareerCoach({ 
    messages, 
    model: config.model,
    maxTokens: config.maxTokens,
    temperature: config.temperature,
  });
}

export async function generateInterviewPrep(
  jobDescription: string,
  interviewContext?: string,
  resumeText?: string
): Promise<string> {
  const { systemPrompt, userPrompt } = PROMPT_BUILDERS.interviewPrep(jobDescription, resumeText, interviewContext);
<<<<<<< HEAD
  const config = getModelConfig('interview_prep');
=======
>>>>>>> 7f007e18
  
  const messages: ChatMessage[] = [
    {
      role: "system",
      content: systemPrompt,
    },
    {
      role: "user",
      content: userPrompt,
    },
  ];

<<<<<<< HEAD
  return callCareerCoach({ 
    messages, 
    model: config.model,
    maxTokens: config.maxTokens,
    temperature: config.temperature,
  });
=======
  return callCareerCoach({ messages });
>>>>>>> 7f007e18
}

export async function generateCoverLetter(
  jobDescription: string,
  userBackground: string,
  companyName: string,
  resumeText?: string
): Promise<string> {
  const { systemPrompt, userPrompt } = PROMPT_BUILDERS.coverLetter(jobDescription, companyName, userBackground, resumeText);
<<<<<<< HEAD
  const config = getModelConfig('cover_letter');
=======
>>>>>>> 7f007e18
  
  const messages: ChatMessage[] = [
    {
      role: "system",
      content: systemPrompt,
    },
    {
      role: "user",
      content: userPrompt,
    },
  ];

<<<<<<< HEAD
  return callCareerCoach({ 
    messages, 
    model: config.model,
    maxTokens: config.maxTokens,
    temperature: config.temperature,
  });
=======
  return callCareerCoach({ messages });
>>>>>>> 7f007e18
}

export async function analyzeJobDescription(
  jobDescription: string,
  resumeText?: string
): Promise<string> {
  const { systemPrompt, userPrompt } = PROMPT_BUILDERS.jobAnalysis(jobDescription, resumeText);
<<<<<<< HEAD
  const config = getModelConfig('job_fit_analysis');
=======
>>>>>>> 7f007e18
  
  const messages: ChatMessage[] = [
    {
      role: "system",
      content: systemPrompt,
    },
    {
      role: "user",
      content: userPrompt,
    },
  ];

<<<<<<< HEAD
  return callCareerCoach({ 
    messages, 
    model: config.model,
    maxTokens: config.maxTokens,
    temperature: config.temperature,
  });
=======
  return callCareerCoach({ messages });
>>>>>>> 7f007e18
}

export async function generateCareerAdvice(
  userQuery: string,
  userContext?: string,
  resumeText?: string
): Promise<string> {
  const { systemPrompt, userPrompt } = PROMPT_BUILDERS.careerAdvice(userQuery, userContext, resumeText);
<<<<<<< HEAD
  const config = getModelConfig('career_advice');
=======
>>>>>>> 7f007e18
  
  const messages: ChatMessage[] = [
    {
      role: "system",
      content: systemPrompt,
<<<<<<< HEAD
=======
    },
    {
      role: "user",
      content: userPrompt,
    },
  ];

  return callCareerCoach({ messages });
}

export async function generateJobFitAnalysis(
  jobDescription: string,
  resumeText: string,
  companyName: string,
  roleName: string
): Promise<string> {
  const { systemPrompt, userPrompt } = PROMPT_BUILDERS.jobFitAnalysis(jobDescription, resumeText, companyName, roleName);
  
  const messages: ChatMessage[] = [
    {
      role: "system",
      content: systemPrompt,
    },
    {
      role: "user",
      content: userPrompt,
    },
  ];

  // Use higher max tokens for detailed job fit analysis (4x default)
  return callCareerCoach({ messages, maxTokens: 4096 });
}

// Helper functions for easy model swapping
export async function generateResumeAdviceWithModel(
  resumeText: string,
  model: ModelType,
  jobDescription?: string
): Promise<string> {
  const messages: ChatMessage[] = [
    {
      role: "system",
      content: SYSTEM_PROMPTS.RESUME_REVIEWER,
>>>>>>> 7f007e18
    },
    {
      role: "user",
      content: userPrompt,
    },
  ];

  return callCareerCoach({ 
    messages, 
    model: config.model,
    maxTokens: config.maxTokens,
    temperature: config.temperature,
  });
}

export async function generateJobFitAnalysis(
  jobDescription: string,
  resumeText: string,
  companyName: string,
  roleName: string
): Promise<string> {
  const { systemPrompt, userPrompt } = PROMPT_BUILDERS.jobFitAnalysis(jobDescription, resumeText, companyName, roleName);
  const config = getModelConfig('job_fit_analysis');
  
  const messages: ChatMessage[] = [
    {
      role: "system",
      content: systemPrompt,
    },
    {
      role: "user",
      content: userPrompt,
    },
  ];

  // Use higher max tokens for detailed job fit analysis
  return callCareerCoach({ 
    messages, 
    model: config.model,
    maxTokens: 1500, // Premium model gets more tokens for complex analysis
    temperature: config.temperature,
  });
}
<|MERGE_RESOLUTION|>--- conflicted
+++ resolved
@@ -1,35 +1,25 @@
 import { callCareerCoach } from "../replicate/client";
 import { PROMPT_BUILDERS } from "@/lib/constants/ai-prompts";
 import { ChatMessage, ModelType } from "../replicate/types";
-import { getModelConfig } from "./model-selector";
 
 export async function generateResumeAdvice(
   resumeText: string,
   jobDescription?: string
 ): Promise<string> {
   const { systemPrompt, userPrompt } = PROMPT_BUILDERS.resumeReview(resumeText, jobDescription);
-<<<<<<< HEAD
-  const config = getModelConfig('resume_analysis');
-=======
->>>>>>> 7f007e18
-  
-  const messages: ChatMessage[] = [
-    {
-      role: "system",
-      content: systemPrompt,
-    },
-    {
-      role: "user",
-      content: userPrompt,
-    },
-  ];
-
-  return callCareerCoach({ 
-    messages, 
-    model: config.model,
-    maxTokens: config.maxTokens,
-    temperature: config.temperature,
-  });
+  
+  const messages: ChatMessage[] = [
+    {
+      role: "system",
+      content: systemPrompt,
+    },
+    {
+      role: "user",
+      content: userPrompt,
+    },
+  ];
+
+  return callCareerCoach({ messages });
 }
 
 export async function generateInterviewPrep(
@@ -38,32 +28,19 @@
   resumeText?: string
 ): Promise<string> {
   const { systemPrompt, userPrompt } = PROMPT_BUILDERS.interviewPrep(jobDescription, resumeText, interviewContext);
-<<<<<<< HEAD
-  const config = getModelConfig('interview_prep');
-=======
->>>>>>> 7f007e18
-  
-  const messages: ChatMessage[] = [
-    {
-      role: "system",
-      content: systemPrompt,
-    },
-    {
-      role: "user",
-      content: userPrompt,
-    },
-  ];
-
-<<<<<<< HEAD
-  return callCareerCoach({ 
-    messages, 
-    model: config.model,
-    maxTokens: config.maxTokens,
-    temperature: config.temperature,
-  });
-=======
-  return callCareerCoach({ messages });
->>>>>>> 7f007e18
+  
+  const messages: ChatMessage[] = [
+    {
+      role: "system",
+      content: systemPrompt,
+    },
+    {
+      role: "user",
+      content: userPrompt,
+    },
+  ];
+
+  return callCareerCoach({ messages });
 }
 
 export async function generateCoverLetter(
@@ -73,32 +50,19 @@
   resumeText?: string
 ): Promise<string> {
   const { systemPrompt, userPrompt } = PROMPT_BUILDERS.coverLetter(jobDescription, companyName, userBackground, resumeText);
-<<<<<<< HEAD
-  const config = getModelConfig('cover_letter');
-=======
->>>>>>> 7f007e18
-  
-  const messages: ChatMessage[] = [
-    {
-      role: "system",
-      content: systemPrompt,
-    },
-    {
-      role: "user",
-      content: userPrompt,
-    },
-  ];
-
-<<<<<<< HEAD
-  return callCareerCoach({ 
-    messages, 
-    model: config.model,
-    maxTokens: config.maxTokens,
-    temperature: config.temperature,
-  });
-=======
-  return callCareerCoach({ messages });
->>>>>>> 7f007e18
+  
+  const messages: ChatMessage[] = [
+    {
+      role: "system",
+      content: systemPrompt,
+    },
+    {
+      role: "user",
+      content: userPrompt,
+    },
+  ];
+
+  return callCareerCoach({ messages });
 }
 
 export async function analyzeJobDescription(
@@ -106,32 +70,19 @@
   resumeText?: string
 ): Promise<string> {
   const { systemPrompt, userPrompt } = PROMPT_BUILDERS.jobAnalysis(jobDescription, resumeText);
-<<<<<<< HEAD
-  const config = getModelConfig('job_fit_analysis');
-=======
->>>>>>> 7f007e18
-  
-  const messages: ChatMessage[] = [
-    {
-      role: "system",
-      content: systemPrompt,
-    },
-    {
-      role: "user",
-      content: userPrompt,
-    },
-  ];
-
-<<<<<<< HEAD
-  return callCareerCoach({ 
-    messages, 
-    model: config.model,
-    maxTokens: config.maxTokens,
-    temperature: config.temperature,
-  });
-=======
-  return callCareerCoach({ messages });
->>>>>>> 7f007e18
+  
+  const messages: ChatMessage[] = [
+    {
+      role: "system",
+      content: systemPrompt,
+    },
+    {
+      role: "user",
+      content: userPrompt,
+    },
+  ];
+
+  return callCareerCoach({ messages });
 }
 
 export async function generateCareerAdvice(
@@ -140,17 +91,11 @@
   resumeText?: string
 ): Promise<string> {
   const { systemPrompt, userPrompt } = PROMPT_BUILDERS.careerAdvice(userQuery, userContext, resumeText);
-<<<<<<< HEAD
-  const config = getModelConfig('career_advice');
-=======
->>>>>>> 7f007e18
-  
-  const messages: ChatMessage[] = [
-    {
-      role: "system",
-      content: systemPrompt,
-<<<<<<< HEAD
-=======
+  
+  const messages: ChatMessage[] = [
+    {
+      role: "system",
+      content: systemPrompt,
     },
     {
       role: "user",
@@ -194,47 +139,142 @@
     {
       role: "system",
       content: SYSTEM_PROMPTS.RESUME_REVIEWER,
->>>>>>> 7f007e18
-    },
-    {
-      role: "user",
-      content: userPrompt,
-    },
-  ];
-
-  return callCareerCoach({ 
-    messages, 
-    model: config.model,
-    maxTokens: config.maxTokens,
-    temperature: config.temperature,
-  });
-}
-
-export async function generateJobFitAnalysis(
-  jobDescription: string,
-  resumeText: string,
+    },
+    {
+      role: "user",
+      content: jobDescription
+        ? `Please review my resume and provide feedback on how to better align it with this job description:\n\nJob Description:\n${jobDescription}\n\nMy Resume:\n${resumeText}`
+        : `Please review my resume and provide general feedback on how to improve it:\n\n${resumeText}`,
+    },
+  ];
+
+  return callCareerCoach({ messages, model });
+}
+
+export async function generateInterviewPrepWithModel(
+  jobDescription: string,
+  model: ModelType,
+  interviewContext?: string,
+  resumeText?: string
+): Promise<string> {
+  const messages: ChatMessage[] = [
+    {
+      role: "system",
+      content: SYSTEM_PROMPTS.INTERVIEW_PREP,
+    },
+  ];
+
+  let content = `Help me prepare for an interview for this position:\n\nJob Description:\n${jobDescription}`;
+
+  if (resumeText) {
+    content += `\n\nMy Resume:\n${resumeText}`;
+  }
+
+  if (interviewContext) {
+    content += `\n\nInterview Context:\n${interviewContext}`;
+  }
+
+  content += `\n\nPlease provide likely interview questions and guidance on how to answer them based on my background and the job requirements.`;
+
+  messages.push({
+    role: "user",
+    content,
+  });
+
+  return callCareerCoach({ messages, model });
+}
+
+export async function generateCoverLetterWithModel(
+  jobDescription: string,
+  userBackground: string,
   companyName: string,
-  roleName: string
-): Promise<string> {
-  const { systemPrompt, userPrompt } = PROMPT_BUILDERS.jobFitAnalysis(jobDescription, resumeText, companyName, roleName);
-  const config = getModelConfig('job_fit_analysis');
-  
-  const messages: ChatMessage[] = [
-    {
-      role: "system",
-      content: systemPrompt,
-    },
-    {
-      role: "user",
-      content: userPrompt,
-    },
-  ];
-
-  // Use higher max tokens for detailed job fit analysis
-  return callCareerCoach({ 
-    messages, 
-    model: config.model,
-    maxTokens: 1500, // Premium model gets more tokens for complex analysis
-    temperature: config.temperature,
-  });
-}
+  model: ModelType,
+  resumeText?: string
+): Promise<string> {
+  const messages: ChatMessage[] = [
+    {
+      role: "system",
+      content: SYSTEM_PROMPTS.COVER_LETTER_WRITER,
+    },
+  ];
+
+  let content = `Please write a cover letter for me for this position at ${companyName}:\n\nJob Description:\n${jobDescription}`;
+
+  if (resumeText) {
+    content += `\n\nMy Resume:\n${resumeText}`;
+  }
+
+  content += `\n\nMy Background:\n${userBackground}\n\nPlease make it professional, engaging, and tailored to this specific role.`;
+
+  messages.push({
+    role: "user",
+    content,
+  });
+
+  return callCareerCoach({ messages, model });
+}
+
+export async function analyzeJobDescriptionWithModel(
+  jobDescription: string,
+  model: ModelType,
+  resumeText?: string
+): Promise<string> {
+  const messages: ChatMessage[] = [
+    {
+      role: "system",
+      content: SYSTEM_PROMPTS.JOB_ANALYST,
+    },
+  ];
+
+  let content = `Please analyze this job description and provide insights about:\n1. Key requirements and qualifications\n2. Important skills to highlight\n3. Company culture indicators\n4. Salary expectations if possible\n5. Tips for standing out as a candidate`;
+
+  if (resumeText) {
+    content += `\n6. How well my background matches this role`;
+  }
+
+  content += `\n\nJob Description:\n${jobDescription}`;
+
+  if (resumeText) {
+    content += `\n\nMy Resume:\n${resumeText}`;
+  }
+
+  messages.push({
+    role: "user",
+    content,
+  });
+
+  return callCareerCoach({ messages, model });
+}
+
+export async function generateCareerAdviceWithModel(
+  userQuery: string,
+  model: ModelType,
+  userContext?: string,
+  resumeText?: string
+): Promise<string> {
+  const messages: ChatMessage[] = [
+    {
+      role: "system",
+      content: SYSTEM_PROMPTS.CAREER_ADVISOR,
+    },
+  ];
+
+  let content = "";
+
+  if (resumeText) {
+    content += `My Resume:\n${resumeText}\n\n`;
+  }
+
+  if (userContext) {
+    content += `Here's some context about my situation: ${userContext}\n\n`;
+  }
+
+  content += `My question: ${userQuery}`;
+
+  messages.push({
+    role: "user",
+    content,
+  });
+
+  return callCareerCoach({ messages, model });
+}